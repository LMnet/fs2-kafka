--- conflicted
+++ resolved
@@ -13,11 +13,5 @@
         fetch-depth: 0
     - uses: olafurpg/setup-scala@v10
     - uses: coursier/cache-action@v5
-<<<<<<< HEAD
-    - run: sbt ++${{ matrix.scala }} validate
-    - if: matrix.scala == '2.13.3'
-      run: sbt "++${{ matrix.scala }} docs/run"
-=======
     - run: sbt validate
-    - uses: codecov/codecov-action@v1
->>>>>>> 35d92f7a
+    - uses: codecov/codecov-action@v1